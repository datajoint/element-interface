--- conflicted
+++ resolved
@@ -1,7 +1,3 @@
 """Package metadata"""
 
-<<<<<<< HEAD
-__version__ = "0.3.2"
-=======
-__version__ = "0.4.0"
->>>>>>> 6dcd9214
+__version__ = "0.4.0"