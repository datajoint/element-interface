--- conflicted
+++ resolved
@@ -2,13 +2,6 @@
 
 Observes [Semantic Versioning](https://semver.org/spec/v2.0.0.html) standard and [Keep a Changelog](https://keepachangelog.com/en/1.0.0/) convention.
 
-<<<<<<< HEAD
-## 0.2.2 - Unreleased
-+ Add - `insert1_skip_full_duplicates` to `utils`
-+ Add - Depreciation warning for `recursive_search`
-
-## 0.2.1 - 2022-07-13
-=======
 ## [0.3.1] - Unreleased
 
 + Add - mkdocs documentation
@@ -22,7 +15,6 @@
 
 ## [0.2.1] - 2022-07-13
 
->>>>>>> 8a7cefe1
 + Add - Adopt `black` formatting
 + Add - Code of Conduct
 
